--- conflicted
+++ resolved
@@ -36,11 +36,6 @@
         self.DEFAULT_FPS = 30
         self.DEFAULT_TOTAL_FRAMES = 606
         self.DEFAULT_WIDTH_PX = 512
-<<<<<<< HEAD
-        self.DEFAULT_WIDTH_SI = 160.01
-        self.DEFAULT_TEMPERATURE_C = 37
-=======
         self.DEFAULT_WIDTH_SI = 160.00
         self.DEFAULT_TIME = 10.00
-        self.DEFAULT_TEMPERATURE_C = 37.00
->>>>>>> 94a1d9eb
+        self.DEFAULT_TEMPERATURE_C = 37.00